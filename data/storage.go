package data

import (
  "fmt"
  "io"
  "time"

  "github.com/fitraditya/surelin-smtpd/config"
  "github.com/fitraditya/surelin-smtpd/log"
  "gopkg.in/mgo.v2/bson"
)

type DataStore struct {
  Config         config.DataStoreConfig
  Storage        interface{}
  SaveMailChan   chan *config.SMTPMessage
  NotifyMailChan chan interface{}
}

// DefaultDataStore creates a new DataStore object.
func NewDataStore() *DataStore {
  cfg := config.GetDataStoreConfig()

  // Database Writing
  saveMailChan := make(chan *config.SMTPMessage, 256)

  // Websocket Notification
  notifyMailChan := make(chan interface{}, 256)

  return &DataStore{Config: cfg, SaveMailChan: saveMailChan, NotifyMailChan: notifyMailChan}
}

func (ds *DataStore) StorageConnect() {

  if ds.Config.Storage == "mongodb" {
    log.LogInfo("Trying MongoDB storage")
    s := CreateMongoDB(ds.Config)
    if s == nil {
      log.LogInfo("MongoDB storage unavailable")
    } else {
      log.LogInfo("Using MongoDB storage")
      ds.Storage = s
    }

    // start some savemail workers
    for i := 0; i < 3; i++ {
      go ds.SaveMail()
    }
  }
}

func (ds *DataStore) StorageDisconnect() {
  if ds.Config.Storage == "mongodb" {
    ds.Storage.(*MongoDB).Close()
  }
}

func (ds *DataStore) SaveMail() {
  log.LogTrace("Running SaveMail Routines")
  var err error
  var recon bool

  for {
    mc := <-ds.SaveMailChan
    msg := ParseSMTPMessage(mc, mc.Domain, ds.Config.MimeParser)

    if ds.Config.Storage == "mongodb" {
      mc.Hash, err = ds.Storage.(*MongoDB).Store(msg)

      // if mongo conection is broken, try to reconnect only once
      if err == io.EOF && !recon {
        log.LogWarn("Connection error trying to reconnect")
        ds.Storage = CreateMongoDB(ds.Config)
        recon = true

        //try to save again
        mc.Hash, err = ds.Storage.(*MongoDB).Store(msg)
      }

      if err == nil {
        recon = false
        log.LogTrace("Save Mail Client hash : <%s>", mc.Hash)
        mc.Notify <- 1

        //Notify web socket
        ds.NotifyMailChan <- mc.Hash
      } else {
        mc.Notify <- -1
        log.LogError("Error storing message: %s", err)
      }
    }
  }
}

// Check if host address is in greylist
// h -> hostname client ip
func (ds *DataStore) CheckGreyHost(h string) bool {
  to, err := ds.Storage.(*MongoDB).IsGreyHost(h)
  if err != nil {
    return false
  }

  return to > 0
}

// Check if email address is in greylist
// t -> type (from/to)
// m -> local mailbox
// d -> domain
// h -> client IP
func (ds *DataStore) CheckGreyMail(t, m, d, h string) bool {
  e := fmt.Sprintf("%s@%s", m, d)
  to, err := ds.Storage.(*MongoDB).IsGreyMail(e, t)
  if err != nil {
    return false
  }

  return to > 0
}

func (ds *DataStore) SaveSpamIP(ip string, email string) {
<<<<<<< HEAD
	s := SpamIP{
		Id:        bson.NewObjectId(),
		CreatedAt: time.Now(),
		IsActive:  true,
		Email:     email,
		IPAddress: ip,
	}

	if _, err := ds.Storage.(*MongoDB).StoreSpamIp(s); err != nil {
		log.LogError("Error inserting Spam IPAddress: %s", err)
	}
}

func (ds *DataStore) CheckUserExists(email string) bool {
	user, err := ds.Storage.(*MongoDB).IsUserExists(email)
	if err != nil {
		return false
	}
	if user != nil {
		return true
	}

  return false
}

func (ds *DataStore) LoginUser(email string, password string) bool {
	user, err := ds.Storage.(*MongoDB).Login(email, password)
	if err != nil {
		return false
	}
	if user != nil {
		return true
	}

  return false
=======
  s := SpamIP{
    Id:        bson.NewObjectId(),
    CreatedAt: time.Now(),
    IsActive:  true,
    Email:     email,
    IPAddress: ip,
  }

  if _, err := ds.Storage.(*MongoDB).StoreSpamIp(s); err != nil {
    log.LogError("Error inserting Spam IPAddress: %s", err)
  }
>>>>>>> 6bacfb89
}<|MERGE_RESOLUTION|>--- conflicted
+++ resolved
@@ -119,18 +119,17 @@
 }
 
 func (ds *DataStore) SaveSpamIP(ip string, email string) {
-<<<<<<< HEAD
-	s := SpamIP{
-		Id:        bson.NewObjectId(),
-		CreatedAt: time.Now(),
-		IsActive:  true,
-		Email:     email,
-		IPAddress: ip,
-	}
+  s := SpamIP{
+    Id:        bson.NewObjectId(),
+    CreatedAt: time.Now(),
+    IsActive:  true,
+    Email:     email,
+    IPAddress: ip,
+  }
 
-	if _, err := ds.Storage.(*MongoDB).StoreSpamIp(s); err != nil {
-		log.LogError("Error inserting Spam IPAddress: %s", err)
-	}
+  if _, err := ds.Storage.(*MongoDB).StoreSpamIp(s); err != nil {
+    log.LogError("Error inserting Spam IPAddress: %s", err)
+  }
 }
 
 func (ds *DataStore) CheckUserExists(email string) bool {
@@ -155,17 +154,4 @@
 	}
 
   return false
-=======
-  s := SpamIP{
-    Id:        bson.NewObjectId(),
-    CreatedAt: time.Now(),
-    IsActive:  true,
-    Email:     email,
-    IPAddress: ip,
-  }
-
-  if _, err := ds.Storage.(*MongoDB).StoreSpamIp(s); err != nil {
-    log.LogError("Error inserting Spam IPAddress: %s", err)
-  }
->>>>>>> 6bacfb89
 }