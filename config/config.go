--- conflicted
+++ resolved
@@ -47,7 +47,6 @@
 }
 
 type Pop3Config struct {
-<<<<<<< HEAD
 	Ip4address      net.IP
 	Ip4port         int
 	Domain          string
@@ -55,12 +54,6 @@
   MaxClients      int
   Debug           bool
 	DebugPath       string
-=======
-  Ip4address     net.IP
-  Ip4port        int
-  Domain         string
-  MaxIdleSeconds int
->>>>>>> 6bacfb89
 }
 
 type WebConfig struct {
